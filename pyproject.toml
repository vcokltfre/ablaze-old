--- conflicted
+++ resolved
@@ -26,16 +26,12 @@
 aiofiles = "^0.7.0"
 
 [tool.poetry.dev-dependencies]
-<<<<<<< HEAD
 Sphinx = "^4.1.2"
 sphinxcontrib-trio = "^1.1.2"
 furo = "^2021.8.17-beta.43"
-=======
 
 [tool.poetry.extras]
-docs = ["sphinx", "sphinxcontrib-trio"]
 uvloop = ["uvloop"]
->>>>>>> a9220eed
 
 [build-system]
 requires = ["poetry-core>=1.0.0"]
