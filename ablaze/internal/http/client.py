from asyncio import sleep
from collections import defaultdict
from json import dumps
from logging import getLogger
from typing import (
    Any,
    Dict,
    List,
    Literal,
    Mapping,
    Optional,
    Sequence,
    Type,
    Union,
    overload,
)

from aiohttp import ClientResponse, ClientSession, FormData
from attr import dataclass

from ...errors import (
    BadGateway,
    BadRequest,
    Forbidden,
    GatewayTimeout,
    HTTPError,
    MethodNotAllowed,
    NotFound,
    ServerError,
    ServiceUnavailable,
    TooManyRequests,
    Unauthorized,
    UnprocessableEntity,
)
from ..utils import _UNSET, UNSET
from .file import File
from .ratelimiting import BucketLock, RateLimitManager
from .route import Route

logger = getLogger("ablaze.http")

HTTPMethod = Literal["GET", "HEAD", "POST", "DELETE", "PUT", "PATCH"]
JSON = Union[str, float, int, Dict[str, "JSON"], List["JSON"], None]
ResponseFormat = Literal["bytes", "text", "json", "none"]


@overload
async def response_as(response: ClientResponse, format: Literal["bytes"]) -> bytes:
    ...


@overload
async def response_as(response: ClientResponse, format: Literal["text"]) -> str:
    ...


@overload
async def response_as(response: ClientResponse, format: Literal["json"]) -> JSON:
    ...


@overload
async def response_as(response: ClientResponse, format: Literal["none"]) -> None:
    ...


async def response_as(response: ClientResponse, format: ResponseFormat) -> Any:
    """Get the response as a specific format, and close the response."""

    if format == "bytes":
        data = await response.read()
    elif format == "text":
        data = await response.text()
    elif format == "json":
        data = await response.json()
    elif format == "none":
        data = None

    response.close()

    return data


@dataclass
class _Request:
    method: HTTPMethod
    route: Route
    headers: Dict[str, str]
    params: Dict[str, Any]
    files: Sequence[File]
    json: Any


@dataclass
class _Response:
    raw: ClientResponse
    successful: bool


class RESTClient:
    def __init__(self, token: str) -> None:
        """An HTTP client to make Discord API calls.

        :param token: The API token to use.
        :type token: str
        """

        self._token = token

        self._limiter = RateLimitManager()
        self._session: Optional[ClientSession] = None

        self._status_to_error_type: Mapping[int, Type[HTTPError]] = defaultdict(
            lambda: HTTPError,
            {
                400: BadRequest,
                401: Unauthorized,
                403: Forbidden,
                404: NotFound,
                405: MethodNotAllowed,
                422: UnprocessableEntity,
                429: TooManyRequests,
                500: ServerError,
                502: BadGateway,
                503: ServiceUnavailable,
                504: GatewayTimeout,
            },
        )

    @property
    def _headers(self) -> dict:
        return {
            "Authorization": f"Bot {self._token}",
            "User-Agent": f"DiscordBot (Ablaze https://github.com/vcokltfre/ablaze)",
            "X-RateLimit-Precision": "milisecond",
        }

    @property
    def session(self) -> ClientSession:
        if self._session and not self._session.closed:
            return self._session
        self._session = ClientSession(headers=self._headers)
        return self._session

    @staticmethod
    def get_params(**params) -> dict:
        """Get a dictionary of query string or JSON parameters that are not UNSET.

        :return: The dictionary of query string or JSON parameters.
        :rtype: dict
        """

        return {k: v for k, v in params.items() if v is not UNSET}

    async def get(
        self,
        route: Route,
        files: Optional[Sequence[Union[File, _UNSET]]] = None,
        json: Union[JSON, _UNSET] = UNSET,
        reason: Optional[str] = None,
        qparams: Optional[dict] = None,
        format: ResponseFormat = "json",
    ) -> Any:
        return await self.request("GET", route, files, json, reason, qparams, format)

    async def post(
        self,
        route: Route,
        files: Optional[Sequence[Union[File, _UNSET]]] = None,
        json: Union[JSON, _UNSET] = UNSET,
        reason: Optional[str] = None,
        qparams: Optional[dict] = None,
        format: ResponseFormat = "json",
    ) -> Any:
        return await self.request("POST", route, files, json, reason, qparams, format)

    async def delete(
        self,
        route: Route,
        files: Optional[Sequence[Union[File, _UNSET]]] = None,
        json: Union[JSON, _UNSET] = UNSET,
        reason: Optional[str] = None,
        qparams: Optional[dict] = None,
        format: ResponseFormat = "json",
    ) -> Any:
        return await self.request("DELETE", route, files, json, reason, qparams, format)

    async def patch(
        self,
        route: Route,
        files: Optional[Sequence[Union[File, _UNSET]]] = None,
        json: Union[JSON, _UNSET] = UNSET,
        reason: Optional[str] = None,
        qparams: Optional[dict] = None,
        format: ResponseFormat = "json",
    ) -> Any:
        return await self.request("PATCH", route, files, json, reason, qparams, format)

    async def put(
        self,
        route: Route,
        files: Optional[Sequence[Union[File, _UNSET]]] = None,
        json: Union[JSON, _UNSET] = UNSET,
        reason: Optional[str] = None,
        qparams: Optional[dict] = None,
        format: ResponseFormat = "json",
    ) -> Any:
        return await self.request("PUT", route, files, json, reason, qparams, format)

    async def request(
        self,
        method: HTTPMethod,
        route: Route,
        files: Optional[Sequence[Union[File, _UNSET]]] = None,
        json: Union[JSON, _UNSET] = UNSET,
        reason: Optional[str] = None,
        qparams: Optional[dict] = None,
        format: ResponseFormat = "json",
    ) -> Any:
        """Make a request to the Discord API, following ratelimits.

        :param method: The HTTP method to use.
        :type method: HTTPMethod
        :param route: The route to request on.
        :type route: Route
        :param files: Files to upload, defaults to None
        :type files: List[File], optional
        :param json: JSON body for the request, defaults to None
        :type json: JSON, optional
        :param reason: The audit log reason for applicable actions, defaults to None
        :type reason: str, optional
        :param qparams: The query parameters for the request, defaults to None
        :type qparams: dict, optional
        :param format: The format to return the response in, defaults to 'json'
        :type format: ResponseFormat, optional
        :return: The response, formatted according to the `format` argument
        :rtype: Any
        """

        headers = {}
        params = {}

        if qparams:
            params["params"] = qparams

        if reason:
            headers["X-Audit-Log-Reason"] = reason

        if files is not None:
            files = [file for file in files if not isinstance(file, _UNSET)]

        ATTEMPT_COUNT = 3

        for attempt in range(ATTEMPT_COUNT):
            req = _Request(method, route, headers, params, files or (), json)
            resp = await self._attempt_request(req)

            if resp.successful:
                return await response_as(resp.raw, format)

            if attempt == ATTEMPT_COUNT - 1:
                raise self._status_to_error_type[resp.raw.status](resp.raw)

<<<<<<< HEAD
                if json is not UNSET:
                    data.add_field("payload_json", dumps(json))

                params["data"] = data
            elif json is not UNSET:
                params["json"] = json
=======
            await sleep(1 + attempt * 2)
>>>>>>> 6cb9a7b5

    async def _attempt_request(self, req: _Request) -> _Response:
        if req.files:
            data = FormData()

            for file in req.files:
                if not isinstance(file, File):
                    raise TypeError(
                            f"Files must be of type ablaze.File, not {file.__class__.__qualname__}"
                        )
                file.reset()
                data.add_field(
                    f"file_{file.filename}", file.file, filename=file.filename
                )

            # HACK: this is only used by endpoints that send messages, revisit later for a more general solution
            if req.json is not UNSET:
                data.add_field("payload_json", dumps(req.json), content_type="application/json")

            req.params["data"] = data
        elif req.json is not UNSET:
            req.params["json"] = req.json

        bucket = await self._limiter.get_lock(req.route.bucket)

        async with bucket:
            return await self._make_rate_limited_request(req, bucket)

    async def _make_rate_limited_request(self, req: _Request, bucket: BucketLock) -> _Response:
        response = await self.session.request(
            req.method,
            req.route.url,
            headers=req.headers,
            **req.params,
        )

        status = response.status
        headers = response.headers

        rl_reset_after = float(headers.get("X-RateLimit-Reset-After", 0))
        rl_bucket_remaining = int(headers.get("X-RateLimit-Remaining", 1))

        if 200 <= status <= 300:
            if rl_bucket_remaining > 0:
                bucket.defer(rl_reset_after)
            return _Response(response, successful=True)
        elif status == 429:
            if not req.headers.get("Via"):
                pass  # TODO: cf ratelimited

            json = await response.json()

            is_global = json.get("global", False)
            retry_after = json["retry_after"]

            if is_global:
                self._limiter.clear_global(retry_after)
            else:
                bucket.defer(retry_after)
        else:
            raise self._status_to_error_type[status](response)

        return _Response(response, successful=False)

    async def spawn_ws(self, url: str):
        args = {
            "max_msg_size": 0,
            "timeout": 60,
            "autoclose": False,
            "headers": {"User-Agent": self._headers["User-Agent"]},
        }

        return await self.session.ws_connect(url, **args)<|MERGE_RESOLUTION|>--- conflicted
+++ resolved
@@ -261,16 +261,7 @@
             if attempt == ATTEMPT_COUNT - 1:
                 raise self._status_to_error_type[resp.raw.status](resp.raw)
 
-<<<<<<< HEAD
-                if json is not UNSET:
-                    data.add_field("payload_json", dumps(json))
-
-                params["data"] = data
-            elif json is not UNSET:
-                params["json"] = json
-=======
             await sleep(1 + attempt * 2)
->>>>>>> 6cb9a7b5
 
     async def _attempt_request(self, req: _Request) -> _Response:
         if req.files:
